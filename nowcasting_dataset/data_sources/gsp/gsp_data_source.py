""" GSP Data Source. GSP - Grid Supply Points

Read more https://data.nationalgrideso.com/system/gis-boundaries-for-gb-grid-supply-points
"""
import logging
from dataclasses import dataclass
from datetime import datetime
from numbers import Number
from pathlib import Path
from typing import Union, Optional, Tuple, List

import numpy as np
import pandas as pd
import torch
import xarray as xr

from nowcasting_dataset.consts import (
    DEFAULT_N_GSP_PER_EXAMPLE,
)
from nowcasting_dataset.data_sources.data_source import ImageDataSource
from nowcasting_dataset.data_sources.gsp.eso import get_gsp_metadata_from_eso
from nowcasting_dataset.data_sources.gsp.gsp_model import GSP
from nowcasting_dataset.dataset.xr_utils import convert_data_array_to_dataset
from nowcasting_dataset.geospatial import lat_lon_to_osgb
from nowcasting_dataset.square import get_bounding_box_mask

from nowcasting_dataset.utils import scale_to_0_to_1

logger = logging.getLogger(__name__)


@dataclass
class GSPDataSource(ImageDataSource):
    """
    Data source for GSP (Grid Supply Point) PV Data.

    30 mins data is taken from 'PV Live' from https://www.solar.sheffield.ac.uk/pvlive/
    meta data is taken from ESO.  PV Live estimates the total PV power generation for each
    Grid Supply Point region.

    Even though GSP data isn't image data, `GSPDataSource` inherits from `ImageDataSource`
    so it can select Grid Supply Point regions within the geospatial region of interest.
    The region of interest is defined by `image_size_pixels` and `meters_per_pixel`.
    """

    # filename of where the gsp data is stored
    filename: Union[str, Path]
    # start datetime, this can be None
    start_dt: Optional[datetime] = None
    # end datetime, this can be None
    end_dt: Optional[datetime] = None
    # the threshold where we only taken gsp's with a maximum power, above this value.
    threshold_mw: int = 20
    # get the data for the gsp at the center too.
    # This can be turned off if the center of the bounding box is of a pv system
    get_center: bool = True
    # the maximum number of gsp's to be loaded for data sample
    n_gsp_per_example: int = DEFAULT_N_GSP_PER_EXAMPLE
    # scale from zero to one
    do_scale_0_to_1: bool = False

    def __post_init__(self, image_size_pixels: int, meters_per_pixel: int):
        """
        Set random seed and load data
        """
        super().__post_init__(image_size_pixels, meters_per_pixel)
        seed = torch.initial_seed()
        self.rng = np.random.default_rng(seed=seed)
        self.load()

    @property
    def sample_period_minutes(self) -> int:
        """Override the default sample minutes"""
        return 30

    def load(self):
        """
        Load the meta data and load the GSP power data
        """
        # load metadata
        self.metadata = get_gsp_metadata_from_eso()

        # make location x,y in osgb
        self.metadata["location_x"], self.metadata["location_y"] = lat_lon_to_osgb(
            lat=self.metadata["centroid_lat"], lon=self.metadata["centroid_lon"]
        )

        # load gsp data from file / gcp
        self.gsp_power = load_solar_gsp_data(
            self.filename, start_dt=self.start_dt, end_dt=self.end_dt
        )

        # drop any gsp below 20 MW (or set threshold). This is to get rid of any small GSP where
        # predicting the solar output will be harder.
        self.gsp_power, self.metadata = drop_gsp_by_threshold(
            self.gsp_power, self.metadata, threshold_mw=self.threshold_mw
        )

        # scale from 0 to 1
        if self.do_scale_0_to_1:
            self.gsp_power = scale_to_0_to_1(self.gsp_power)

        logger.debug(f"There are {len(self.gsp_power.columns)} GSP")

    def datetime_index(self):
        """
        Return the datetimes that are available
        """
        return self.gsp_power.index

    def get_locations_for_batch(
        self, t0_datetimes: pd.DatetimeIndex
    ) -> Tuple[List[Number], List[Number]]:
        """
        Get x and y locations for a batch. Assume that all data is available for all GSP.

        Random GSP are taken, and the locations of them are returned. This is useful as other
        datasources need to know which x,y locations to get.

        Args:
            t0_datetimes: list of datetimes that the batches locations have data for

        Returns: list of x and y locations

        """
        logger.debug("Getting locations for the batch")

        # Pick a random GSP for each t0_datetime, and then grab
        # their geographical location.
        x_locations = []
        y_locations = []

        for t0_dt in t0_datetimes:

            # Choose start and end times
            start_dt = self._get_start_dt(t0_dt)
            end_dt = self._get_end_dt(t0_dt)

            # remove any nans
            gsp_power = self.gsp_power.loc[start_dt:end_dt].dropna(axis="columns", how="any")

            # get random index
            random_gsp_id = self.rng.choice(gsp_power.columns)
            meta_data = self.metadata[(self.metadata["gsp_id"] == random_gsp_id)]

            # Make sure there is only one. Sometimes there are multiple gsp_ids at one location
            # e.g. 'SELL_1'. Further investigation on this may be needed,
            # but going to ignore this for now.  See this issue:
            # https://github.com/openclimatefix/nowcasting_dataset/issues/272
            metadata_for_gsp = meta_data.iloc[0]

            # Get metadata for GSP
            x_locations.append(metadata_for_gsp.location_x)
            y_locations.append(metadata_for_gsp.location_y)

            logger.debug(
                f"Found locations for GSP id {random_gsp_id} of {metadata_for_gsp.location_x} and "
                f"{metadata_for_gsp.location_y}"
            )

        return x_locations, y_locations

    def get_example(
        self, t0_dt: pd.Timestamp, x_meters_center: Number, y_meters_center: Number
    ) -> GSP:
        """
        Get data example from one time point (t0_dt) and for x and y coords.

        Get data at the location of x,y and get surrounding GSP power data also.

        Args:
            t0_dt: datetime of "now". History and forecast are also returned
            x_meters_center: x location of center GSP.
            y_meters_center: y location of center GSP.

        Returns: Dictionary with GSP data in it.
        """
        logger.debug("Getting example data")

        # get the GSP power, including history and forecast
        selected_gsp_power = self._get_time_slice(t0_dt)

        # get the main gsp id, and the ids of the gsp in the bounding box
        all_gsp_ids = self._get_gsp_ids_in_roi(
            x_meters_center, y_meters_center, selected_gsp_power.columns
        )
        if self.get_center:
            central_gsp_id = self._get_central_gsp_id(
                x_meters_center, y_meters_center, selected_gsp_power.columns
            )
            assert central_gsp_id in all_gsp_ids

            # By convention, the 'target' GSP ID (the one in the center
            # of the image) must be in the first position of the returned arrays.
            all_gsp_ids = all_gsp_ids.drop(central_gsp_id)
            all_gsp_ids = all_gsp_ids.insert(loc=0, item=central_gsp_id)
        else:
            logger.warning("Not getting center GSP")

        # only select at most {n_gsp_per_example}
        all_gsp_ids = all_gsp_ids[: self.n_gsp_per_example]

        # select the GSP power output for the selected GSP IDs
        selected_gsp_power = selected_gsp_power[all_gsp_ids]

        gsp_x_coords = self.metadata[self.metadata["gsp_id"].isin(all_gsp_ids)].location_x
        gsp_y_coords = self.metadata[self.metadata["gsp_id"].isin(all_gsp_ids)].location_y

        # convert to data array
        da = xr.DataArray(
            data=selected_gsp_power.values,
            dims=["time", "id"],
            coords=dict(
                id=all_gsp_ids.values.astype(int),
                time=selected_gsp_power.index.values,
            ),
        )

        # convert to dataset
        gsp = convert_data_array_to_dataset(da)

        # add gsp x coords
        gsp_x_coords = xr.DataArray(
            data=gsp_x_coords.values,
            dims=["id_index"],
            coords=dict(
                id_index=range(len(all_gsp_ids.values)),
            ),
        )

        gsp_y_coords = xr.DataArray(
            data=gsp_y_coords.values,
            dims=["id_index"],
            coords=dict(
                id_index=range(len(all_gsp_ids.values)),
            ),
        )
        gsp["x_coords"] = gsp_x_coords
        gsp["y_coords"] = gsp_y_coords

        # pad out so that there are always 32 gsp, fill with 0
        pad_n = self.n_gsp_per_example - len(gsp.id_index)
        gsp = gsp.pad(id_index=(0, pad_n), data=((0, 0), (0, pad_n)), constant_values=0)

        gsp.__setitem__("id_index", range(self.n_gsp_per_example))

        return GSP(gsp)

    def _get_central_gsp_id(
        self,
        x_meters_center: Number,
        y_meters_center: Number,
        gsp_ids_with_data_for_timeslice: pd.Int64Index,
    ) -> int:
        """
        Get the GSP id of the central GSP from coordinates

        Args:
            x_meters_center: the location of the gsp (x)
            y_meters_center: the location of the gsp (y)
            gsp_ids_with_data_for_timeslice: List of gsp ids that are available for a certain
                timeslice.

        Returns: GSP id
        """
        logger.debug("Getting Central GSP")

        # If x_meters_center and y_meters_center have been chosen
        # by {}.get_locations_for_batch() then we just have
        # to find the gsp_ids at that exact location.  This is
        # super-fast (a few hundred microseconds).  We use np.isclose
        # instead of the equality operator because floats.
        meta_data_index = self.metadata.index[
            np.isclose(self.metadata.location_x, x_meters_center, rtol=1e-05, atol=1e-05)
            & np.isclose(self.metadata.location_y, y_meters_center, rtol=1e-05, atol=1e-05)
        ]
        gsp_ids = self.metadata.loc[meta_data_index].gsp_id.values

        if len(gsp_ids) == 0:
            # TODO: Implement finding GSP closest to x_meters_center,
            # y_meters_center.  This will probably be quite slow, so always
            # try finding an exact match first (which is super-fast).
            raise NotImplementedError(
                "Not yet implemented the ability to find GSP *nearest*"
                " (but not at the identical location to) x_meters_center and"
                " y_meters_center."
            )

        gsp_ids = gsp_ids_with_data_for_timeslice.intersection(gsp_ids)

        if len(gsp_ids) == 0:
            raise NotImplementedError(
                f"Could not find GSP id for {x_meters_center}, {y_meters_center} "
                f"({gsp_ids}) and {gsp_ids_with_data_for_timeslice}"
            )

        return int(gsp_ids[0])

    def _get_gsp_ids_in_roi(
        self,
        x_meters_center: Number,
        y_meters_center: Number,
        gsp_ids_with_data_for_timeslice: pd.Int64Index,
    ) -> pd.Int64Index:
        """
        Find the GSP IDs for all the GSP within the geospatial region of interest.

        The geospatial region of interest is defined by self.square.

        Args:
            x_meters_center: center of area of interest (x coords)
            y_meters_center: center of area of interest (y coords)
            gsp_ids_with_data_for_timeslice: ids that are avialble for a specific time slice

        Returns: list of GSP ids that are in area of interest
        """
        logger.debug("Getting all gsp in ROI")

        # creating bounding box
        bounding_box = self._square.bounding_box_centered_on(
            x_meters_center=x_meters_center, y_meters_center=y_meters_center
        )

        # get all x and y locations of gsp
        x = self.metadata.location_x
        y = self.metadata.location_y

        # make mask of gsp_ids
        mask = get_bounding_box_mask(bounding_box, x, y)

        gsp_ids = self.metadata[mask].gsp_id
        gsp_ids = gsp_ids_with_data_for_timeslice.intersection(gsp_ids)

        assert len(gsp_ids) > 0
        return gsp_ids

    def _get_time_slice(self, t0_dt: pd.Timestamp) -> [pd.DataFrame]:
        """
        Get time slice of GSP power data for give time.

        Note the time is extended backwards by history lenght and forward by prediction time

        Args:
            t0_dt: timestamp of interest

        Returns: pandas data frame of GSP power data
        """
        logger.debug(f"Getting power slice for {t0_dt}")

        # get start and end datetime, takening into account history and forecast length.
        start_dt = self._get_start_dt(t0_dt)
        end_dt = self._get_end_dt(t0_dt)

        # select power for certain times
        power = self.gsp_power.loc[start_dt:end_dt]

        # remove any nans
        power = power.dropna(axis="columns", how="any")

        logger.debug(f"Found {len(power.columns)} GSP valid data for {t0_dt}")

        return power


def drop_gsp_by_threshold(gsp_power: pd.DataFrame, meta_data: pd.DataFrame, threshold_mw: int = 20):
    """
    Drop GSP where the max power is below a certain threshold

    Args:
        gsp_power: GSP power data
        meta_data: the GSP meta data
        threshold_mw: the threshold where we only taken GSP with a maximum power, above this value.

    Returns: power data and metadata
    """
    maximum_gsp = gsp_power.max()

    keep_index = maximum_gsp >= threshold_mw

    logger.debug(f"Dropping {sum(~keep_index)} GSPs as maximum is not greater {threshold_mw} MW")
    logger.debug(f"Keeping {sum(keep_index)} GSPs as maximum is greater {threshold_mw} MW")

    gsp_power = gsp_power[keep_index.index]
    gsp_ids = gsp_power.columns
    meta_data = meta_data[meta_data["gsp_id"].isin(gsp_ids)]

    return gsp_power[keep_index.index], meta_data


def load_solar_gsp_data(
    filename: Union[str, Path],
    start_dt: Optional[datetime] = None,
    end_dt: Optional[datetime] = None,
) -> pd.DataFrame:
    """
    Load solar PV GSP data

    Args:
        filename:  filename of file to be loaded, can put 'gs://' files in here too
        start_dt: the start datetime, which to trim the data to
        end_dt: the end datetime, which to trim the data to

    Returns: dataframe of pv data

    """
<<<<<<< HEAD
    logger.info(f"Loading Solar GSP Data from GCS {filename} from {start_dt} to {end_dt}")
    # Open data - it may be quicker to open byte file first, but decided just to keep it like this at the moment
=======
    logger.debug(f"Loading Solar GSP Data from GCS {filename} from {start_dt} to {end_dt}")
    # Open data - it may be quicker to open byte file first, but decided just to keep it
    # like this at the moment.
>>>>>>> 838287ff
    gsp_power = xr.open_dataset(filename, engine="zarr")
    gsp_power = gsp_power.sel(datetime_gmt=slice(start_dt, end_dt))

    # make normalized data
    # TODO nowcasting_dataset/issues/231 -move normalization to dataloader
    gsp_power.__setitem__(
        "generation_normalised", gsp_power.generation_mw / gsp_power.installedcapacity_mwp
    )

    # make dataframe with index datetime_gmt and columns og gsp_id
    gsp_power_df = gsp_power.to_dataframe()
    gsp_power_df.reset_index(inplace=True)
    gsp_power_df = gsp_power_df.pivot(
        index="datetime_gmt", columns="gsp_id", values="generation_normalised"
    )

    # Save memory
    del gsp_power

    # Process the data a little
    gsp_power_df = gsp_power_df.dropna(axis="columns", how="all")
    gsp_power_df = gsp_power_df.clip(lower=0, upper=5e7)

    # make column names ints, not strings
    gsp_power_df.columns = [int(col) for col in gsp_power_df.columns]

    return gsp_power_df<|MERGE_RESOLUTION|>--- conflicted
+++ resolved
@@ -403,14 +403,11 @@
     Returns: dataframe of pv data
 
     """
-<<<<<<< HEAD
+
     logger.info(f"Loading Solar GSP Data from GCS {filename} from {start_dt} to {end_dt}")
-    # Open data - it may be quicker to open byte file first, but decided just to keep it like this at the moment
-=======
-    logger.debug(f"Loading Solar GSP Data from GCS {filename} from {start_dt} to {end_dt}")
     # Open data - it may be quicker to open byte file first, but decided just to keep it
     # like this at the moment.
->>>>>>> 838287ff
+
     gsp_power = xr.open_dataset(filename, engine="zarr")
     gsp_power = gsp_power.sel(datetime_gmt=slice(start_dt, end_dt))
 
