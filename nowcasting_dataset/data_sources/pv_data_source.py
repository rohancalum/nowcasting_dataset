--- conflicted
+++ resolved
@@ -310,82 +310,6 @@
         """Returns a complete list of all available datetimes."""
         return self.pv_power.index
 
-<<<<<<< HEAD
-=======
-    def _calculate_azimuth_and_elevation(self):
-        """
-        Calculate the azimuth and elevation angles for each datestamp, for each pv system.
-        """
-        logger.debug("Calculating azimuth and elevation angles")
-
-        self.pv_azimuth, self.pv_elevation = calculate_azimuth_and_elevation_all_pv_systems(
-            self.datetime_index().to_pydatetime(), self.pv_metadata
-        )
-
-
-def calculate_azimuth_and_elevation_all_pv_systems(
-    datestamps: List[datetime.datetime], pv_metadata: pd.DataFrame
-) -> (pd.Series, pd.Series):
-    """
-    Calculate the azimuth and elevation angles for each datestamp, for each pv system.
-
-    Args:
-        datestamps: list of timestamps for when to collected data for
-        pv_metadata: pv metadata, so we know where to collected data for
-
-    Returns: Azimuth and Elevations data
-
-    """
-    logger.debug(
-        f"Will be calculating for {len(datestamps)} datestamps and {len(pv_metadata)} pv systems"
-    )
-
-    # create array of index datetime, columns of system_id for both azimuth and elevation
-    pv_azimuth = []
-    pv_elevation = []
-
-    t = time.time()
-    # loop over all metadata and fine azimuth and elevation angles,
-    # not sure this is the best method to use, as currently this step takes ~2 minute for 745 pv systems,
-    # and 235 datestamps (~100,000 point). But this only needs to be done once.
-    with futures.ThreadPoolExecutor(max_workers=len(pv_metadata)) as executor:
-
-        logger.debug("Setting up jobs")
-
-        # Submit tasks to the executor.
-        future_azimuth_and_elevation_per_pv_system = []
-        for i in tqdm(range(len(pv_metadata))):
-            future_azimuth_and_elevation = executor.submit(
-                geospatial.calculate_azimuth_and_elevation_angle,
-                latitude=pv_metadata.iloc[i].latitude,
-                longitude=pv_metadata.iloc[i].longitude,
-                datestamps=datestamps,
-            )
-            future_azimuth_and_elevation_per_pv_system.append(
-                [future_azimuth_and_elevation, pv_metadata.iloc[i].name]
-            )
-
-        logger.debug(f"Getting results")
-
-        # Collect results from each thread.
-        for i in tqdm(range(len(future_azimuth_and_elevation_per_pv_system))):
-            future_azimuth_and_elevation, name = future_azimuth_and_elevation_per_pv_system[i]
-            azimuth_and_elevation = future_azimuth_and_elevation.result()
-
-            azimuth = azimuth_and_elevation.loc[:, "azimuth"].rename(name)
-            elevation = azimuth_and_elevation.loc[:, "elevation"].rename(name)
-
-            pv_azimuth.append(azimuth)
-            pv_elevation.append(elevation)
-
-    pv_azimuth = pd.concat(pv_azimuth, axis=1)
-    pv_elevation = pd.concat(pv_elevation, axis=1)
-
-    logger.debug(f"Calculated Azimuth and Elevation angles in {time.time() - t} seconds")
-
-    return pv_azimuth, pv_elevation
-
->>>>>>> dff98b02
 
 def load_solar_pv_data_from_gcs(
     filename: Union[str, Path],
